--- conflicted
+++ resolved
@@ -24,13 +24,10 @@
 	apiv1 "k8s.io/api/core/v1"
 	"k8s.io/apimachinery/pkg/api/resource"
 	"k8s.io/autoscaler/cluster-autoscaler/cloudprovider"
-<<<<<<< HEAD
 	"k8s.io/autoscaler/cluster-autoscaler/cloudprovider/aws/price"
-	"k8s.io/autoscaler/cluster-autoscaler/config/dynamic"
-=======
->>>>>>> ab786137
 	"k8s.io/autoscaler/cluster-autoscaler/utils/errors"
 	"k8s.io/kubernetes/pkg/scheduler/schedulercache"
+	"github.com/aws/aws-sdk-go/aws/session"
 )
 
 const (
@@ -41,86 +38,15 @@
 // awsCloudProvider implements CloudProvider interface.
 type awsCloudProvider struct {
 	awsManager      *AwsManager
-<<<<<<< HEAD
-	asgs            []*Asg
-	priceModel      cloudprovider.PricingModel
-=======
->>>>>>> ab786137
 	resourceLimiter *cloudprovider.ResourceLimiter
 }
 
 // BuildAwsCloudProvider builds CloudProvider implementation for AWS.
-<<<<<<< HEAD
-func BuildAwsCloudProvider(awsManager *AwsManager, discoveryOpts cloudprovider.NodeGroupDiscoveryOptions, resourceLimiter *cloudprovider.ResourceLimiter, descriptor price.ShapeDescriptor) (cloudprovider.CloudProvider, error) {
-	if err := discoveryOpts.Validate(); err != nil {
-		return nil, fmt.Errorf("Failed to build an aws cloud provider: %v", err)
-	}
-	if discoveryOpts.StaticDiscoverySpecified() {
-		return buildStaticallyDiscoveringProvider(awsManager, discoveryOpts.NodeGroupSpecs, resourceLimiter, descriptor)
-	}
-	if discoveryOpts.AutoDiscoverySpecified() {
-		return buildAutoDiscoveringProvider(awsManager, discoveryOpts.NodeGroupAutoDiscoverySpec, resourceLimiter, descriptor)
-	}
-	return nil, fmt.Errorf("Failed to build an aws cloud provider: Either node group specs or node group auto discovery spec must be specified")
-}
-
-func buildAutoDiscoveringProvider(awsManager *AwsManager, spec string, resourceLimiter *cloudprovider.ResourceLimiter, descriptor price.ShapeDescriptor) (*awsCloudProvider, error) {
-	tokens := strings.Split(spec, ":")
-	if len(tokens) != 2 {
-		return nil, fmt.Errorf("Invalid node group auto discovery spec specified via --node-group-auto-discovery: %s", spec)
-	}
-	discoverer := tokens[0]
-	if discoverer != "asg" {
-		return nil, fmt.Errorf("Unsupported discoverer specified: %s", discoverer)
-	}
-	param := tokens[1]
-	paramTokens := strings.Split(param, "=")
-	parameterKey := paramTokens[0]
-	if parameterKey != "tag" {
-		return nil, fmt.Errorf("Unsupported parameter key \"%s\" is specified for discoverer \"%s\". The only supported key is \"tag\"", parameterKey, discoverer)
-	}
-	tag := paramTokens[1]
-	if tag == "" {
-		return nil, fmt.Errorf("Invalid ASG tag for auto discovery specified: ASG tag must not be empty")
-	}
-	// Use the k8s cluster name tag to only discover asgs of the cluster denoted by clusterName
-	// See https://github.com/kubernetes/kubernetes/blob/9ef85a7/pkg/cloudprovider/providers/aws/tags.go#L30-L34
-	// for more information about the tag
-	tags := strings.Split(tag, ",")
-	asgs, err := awsManager.getAutoscalingGroupsByTags(tags)
-	if err != nil {
-		return nil, fmt.Errorf("Failed to get ASGs: %v", err)
-	}
-
-=======
 func BuildAwsCloudProvider(awsManager *AwsManager, resourceLimiter *cloudprovider.ResourceLimiter) (cloudprovider.CloudProvider, error) {
->>>>>>> ab786137
 	aws := &awsCloudProvider{
 		awsManager:      awsManager,
 		resourceLimiter: resourceLimiter,
-		priceModel:      NewPriceModel(awsManager.asgs, descriptor),
-	}
-<<<<<<< HEAD
-	for _, asg := range asgs {
-		aws.addAsg(buildAsg(aws.awsManager, int(*asg.MinSize), int(*asg.MaxSize), *asg.AutoScalingGroupName))
-	}
-	return aws, nil
-}
-
-func buildStaticallyDiscoveringProvider(awsManager *AwsManager, specs []string, resourceLimiter *cloudprovider.ResourceLimiter, descriptor price.ShapeDescriptor) (*awsCloudProvider, error) {
-	aws := &awsCloudProvider{
-		awsManager:      awsManager,
-		asgs:            make([]*Asg, 0),
-		resourceLimiter: resourceLimiter,
-		priceModel:      NewPriceModel(awsManager.asgs, descriptor),
-	}
-	for _, spec := range specs {
-		if err := aws.addNodeGroup(spec); err != nil {
-			return nil, err
-		}
-	}
-=======
->>>>>>> ab786137
+	}
 	return aws, nil
 }
 
@@ -166,8 +92,7 @@
 
 // Pricing returns pricing model for this cloud provider or error if not available.
 func (aws *awsCloudProvider) Pricing() (cloudprovider.PricingModel, errors.AutoscalerError) {
-	// aws.awsManager.asgs.FindForInstance()
-	return aws.priceModel, nil
+	return NewPriceModel(aws.awsManager, price.NewDescriptor(session.New())), nil
 }
 
 // GetAvailableMachineTypes get all machine types that can be requested from the cloud provider.
